[package]
name = "metrique-service-metrics"
version = "0.1.3"
edition = "2024"
rust-version = "1.87"                                                                 # MSRV is 1.87 due to `extend_from_within` [and 1.86 due to trait upcasts]
license = "Apache-2.0"
description = "Library for working with unit of work metrics - writer-side interface"
repository = "https://github.com/awslabs/metrique"
readme = "README.md"

[dependencies]
metrique-writer = { path = "../metrique-writer", version = "0.1.4" }

[dev-dependencies]
<<<<<<< HEAD
metrique = { path = "../metrique" }
metrique-writer-format-emf = { path = "../metrique-writer-format-emf" }
=======
metrique = { path = "../metrique", version = "0.1" }
metrique-writer-format-emf = { path = "../metrique-writer-format-emf", version = "0.1" }
>>>>>>> f92113b7
tracing-appender = { workspace = true }

[package.metadata.docs.rs]
all-features = true
targets = ["x86_64-unknown-linux-gnu"]
rustdoc-args = ["--cfg", "docsrs"]<|MERGE_RESOLUTION|>--- conflicted
+++ resolved
@@ -12,13 +12,10 @@
 metrique-writer = { path = "../metrique-writer", version = "0.1.4" }
 
 [dev-dependencies]
-<<<<<<< HEAD
+
 metrique = { path = "../metrique" }
 metrique-writer-format-emf = { path = "../metrique-writer-format-emf" }
-=======
-metrique = { path = "../metrique", version = "0.1" }
-metrique-writer-format-emf = { path = "../metrique-writer-format-emf", version = "0.1" }
->>>>>>> f92113b7
+
 tracing-appender = { workspace = true }
 
 [package.metadata.docs.rs]
